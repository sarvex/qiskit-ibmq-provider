# -*- coding: utf-8 -*-

# This code is part of Qiskit.
#
# (C) Copyright IBM 2017, 2020.
#
# This code is licensed under the Apache License, Version 2.0. You may
# obtain a copy of this license in the LICENSE.txt file in the root directory
# of this source tree or at http://www.apache.org/licenses/LICENSE-2.0.
#
# Any modifications or derivative works of this code must retain this
# copyright notice, and modified files need to carry a notice indicating
# that they have been altered from the originals.

"""IBM Quantum Experience job."""

import logging
from typing import Dict, Optional, Tuple, Any, List, Callable, Union
import warnings
from datetime import datetime
from concurrent import futures
from threading import Event
from queue import Empty
from types import SimpleNamespace
import dateutil.parser

from qiskit.providers import BaseJob  # type: ignore[attr-defined]
from qiskit.providers.jobstatus import JOB_FINAL_STATES, JobStatus
from qiskit.providers.models import BackendProperties
from qiskit.qobj import QasmQobj, PulseQobj
from qiskit.result import Result
from qiskit.providers.ibmq import ibmqbackend  # pylint: disable=unused-import

from ..apiconstants import ApiJobStatus, ApiJobKind
from ..api.clients import AccountClient
from ..api.exceptions import ApiError, UserTimeoutExceededError
<<<<<<< HEAD
from ..utils.utils import RefreshQueue
=======
from ..utils.utils import RefreshQueue, validate_job_tags
from ..utils import utc_to_local
>>>>>>> 9ff4c339
from ..utils.qobj_utils import dict_to_qobj
from .exceptions import (IBMQJobApiError, IBMQJobFailureError,
                         IBMQJobTimeoutError, IBMQJobInvalidStateError)
from .queueinfo import QueueInfo
from .utils import (build_error_report, api_status_to_job_status,
                    api_to_job_error, get_cancel_status)

logger = logging.getLogger(__name__)


class IBMQJob(SimpleNamespace, BaseJob):
    """Representation of a job that executes on an IBM Quantum Experience backend.

    The job may be executed on a simulator or a real device. A new ``IBMQJob``
    instance is returned when you call
    :meth:`IBMQBackend.run()<qiskit.providers.ibmq.ibmqbackend.IBMQBackend.run()>`
    to submit a job to a particular backend.

    If the job is successfully submitted, you can inspect the job's status by
    calling :meth:`status()`. Job status can be one of the
    :class:`~qiskit.providers.JobStatus` members.
    For example::

        from qiskit.providers.jobstatus import JobStatus

        job = backend.run(...)

        try:
            job_status = job.status()  # Query the backend server for job status.
            if job_status is JobStatus.RUNNING:
                print("The job is still running")
        except IBMQJobApiError as ex:
            print("Something wrong happened!: {}".format(ex))

    Note:
        An error may occur when querying the remote server to get job information.
        The most common errors are temporary network failures
        and server errors, in which case an
        :class:`~qiskit.providers.ibmq.job.IBMQJobApiError`
        is raised. These errors usually clear quickly, so retrying the operation is
        likely to succeed.

    Some of the methods in this class are blocking, which means control may
    not be returned immediately. :meth:`result()` is an example
    of a blocking method::

        job = backend.run(...)

        try:
            job_result = job.result()  # It will block until the job finishes.
            print("The job finished with result {}".format(job_result))
        except JobError as ex:
            print("Something wrong happened!: {}".format(ex))

    Job information retrieved from the server is attached to the ``IBMQJob``
    instance as attributes. Given that Qiskit and the server can be updated
    independently, some of these attributes might be deprecated or experimental.
    Supported attributes can be retrieved via methods. For example, you
    can use :meth:`creation_date()` to retrieve the job creation date,
    which is a supported attribute.
    """

    _executor = futures.ThreadPoolExecutor()
    """Threads used for asynchronous processing."""

    def __init__(
            self,
            backend: 'ibmqbackend.IBMQBackend',
            api: AccountClient,
            job_id: str,
            creation_date: str,
            status: str,
            kind: Optional[str] = None,
            name: Optional[str] = None,
            time_per_step: Optional[dict] = None,
            result: Optional[dict] = None,
            qobj: Optional[Union[dict, QasmQobj, PulseQobj]] = None,
            error: Optional[dict] = None,
            tags: Optional[List[str]] = None,
            run_mode: Optional[str] = None,
            **kwargs: Any
    ) -> None:
        """IBMQJob constructor.

        Args:
            backend: The backend instance used to run this job.
            api: Object for connecting to the server.
            job_id: Job ID.
            creation_date: Job creation date.
            status: Job status returned by the server.
            kind: Job type.
            name: Job name.
            time_per_step: Time spent for each processing step.
            result: Job result.
            qobj: Qobj for this job.
            error: Job error.
            tags: Job tags.
            run_mode: Scheduling mode the job runs in.
            kwargs: Additional job attributes.
        """
<<<<<<< HEAD
        # pylint: disable=redefined-builtin

        # Convert qobj from dictionary to Qobj.
        if isinstance(kwargs.get('_qobj', None), dict):
            self._qobj = dict_to_qobj(kwargs.pop('_qobj'))

        BaseModel.__init__(self, _backend=_backend, _job_id=_job_id,
                           _creation_date=_creation_date,
                           _api_status=_api_status, **kwargs)
        BaseJob.__init__(self, self.backend(), self.job_id())

        # Model attributes.
=======
        self._backend = backend
>>>>>>> 9ff4c339
        self._api = api
        self._job_id = job_id
        self._creation_date = dateutil.parser.isoparse(creation_date)
        self._api_status = status
        self._kind = ApiJobKind(kind) if kind else None
        self._name = name
        self._time_per_step = time_per_step
        self._result = Result.from_dict(result) if result else None
        if isinstance(qobj, dict):
            qobj = dict_to_qobj(qobj)
        self._qobj = qobj
        self._error = error
        self._tags = tags or []
        self._run_mode = run_mode
        self._status, self._queue_info = \
            self._get_status_position(status, kwargs.pop('info_queue', None))
        self._use_object_storage = (self._kind == ApiJobKind.QOBJECT_STORAGE)

        SimpleNamespace.__init__(self, **kwargs)
        BaseJob.__init__(self, self.backend(), self.job_id())

        # Properties used for caching.
        self._cancelled = False
        self._job_error_msg = None  # type: Optional[str]

    def qobj(self) -> Optional[Union[QasmQobj, PulseQobj]]:
        """Return the Qobj for this job.

        Returns:
            The Qobj for this job, or ``None`` if the job does not have a Qobj.

        Raises:
            IBMQJobApiError: If an unexpected error occurred when retrieving
                job information from the server.
        """
        if not self._kind:
            return None

        # pylint: disable=access-member-before-definition,attribute-defined-outside-init
        if not self._qobj:  # type: ignore[has-type]
            with api_to_job_error():
                qobj = self._api.job_download_qobj(
                    self.job_id(), self._use_object_storage)
                self._qobj = dict_to_qobj(qobj)

        return self._qobj

    def properties(self) -> Optional[BackendProperties]:
        """Return the backend properties for this job.

        Returns:
            The backend properties used for this job, or ``None`` if
            properties are not available.

        Raises:
            IBMQJobApiError: If an unexpected error occurred when communicating
                with the server.
        """
        with api_to_job_error():
            properties = self._api.job_properties(job_id=self.job_id())

        if not properties:
            return None

        return BackendProperties.from_dict(properties)

    def result(
            self,
            timeout: Optional[float] = None,
            wait: float = 5,
            partial: bool = False,
            refresh: bool = False
    ) -> Result:
        """Return the result of the job.

        Note:
            Some IBM Quantum Experience job results can only be read once. A
            second attempt to query the server for the same job will fail,
            since the job has already been "consumed".

            The first call to this method in an ``IBMQJob`` instance will
            query the server and consume any available job results. Subsequent
            calls to that instance's ``result()`` will also return the results, since
            they are cached. However, attempting to retrieve the results again in
            another instance or session might fail due to the job results
            having been consumed.

        Note:
            When `partial=True`, this method will attempt to retrieve partial
            results of failed jobs. In this case, precaution should
            be taken when accessing individual experiments, as doing so might
            cause an exception. The ``success`` attribute of the returned
            :class:`~qiskit.result.Result` instance can be used to verify
            whether it contains partial results.

            For example, if one of the experiments in the job failed, trying to
            get the counts of the unsuccessful experiment would raise an exception
            since there are no counts to return::

                try:
                    counts = result.get_counts("failed_experiment")
                except QiskitError:
                    print("Experiment failed!")

        If the job failed, you can use :meth:`error_message()` to get more information.

        Args:
            timeout: Number of seconds to wait for job.
            wait: Time in seconds between queries.
            partial: If ``True``, return partial results if possible.
            refresh: If ``True``, re-query the server for the result. Otherwise
                return the cached value.

        Returns:
            Job result.

        Raises:
            IBMQJobInvalidStateError: If the job was cancelled.
            IBMQJobFailureError: If the job failed.
            IBMQJobApiError: If an unexpected error occurred when communicating
                with the server.
        """
        # pylint: disable=arguments-differ
        if not self._wait_for_completion(timeout=timeout, wait=wait,
                                         required_status=(JobStatus.DONE,)):
            if self._status is JobStatus.CANCELLED:
                raise IBMQJobInvalidStateError('Unable to retrieve result for job {}. '
                                               'Job was cancelled.'.format(self.job_id()))

            if self._status is JobStatus.ERROR and not partial:
                raise IBMQJobFailureError(
                    'Unable to retrieve result for job {}. Job has failed. '
                    'Use job.error_message() to get more details.'.format(self.job_id()))

        return self._retrieve_result(refresh=refresh)

    def cancel(self) -> bool:
        """Attempt to cancel the job.

        Note:
            Depending on the state the job is in, it might be impossible to
            cancel the job.

        Returns:
            ``True`` if the job is cancelled, else ``False``.

        Raises:
            IBMQJobApiError: If an unexpected error occurred when communicating
                with the server.
        """
        try:
            response = self._api.job_cancel(self.job_id())
            self._cancelled = get_cancel_status(response)
            logger.debug('Job %s cancel status is "%s". Response data: %s.',
                         self.job_id(), self._cancelled, response)
            return self._cancelled
        except ApiError as error:
            self._cancelled = False
            raise IBMQJobApiError('Unexpected error when cancelling job {}: {}'
                                  .format(self.job_id(), str(error))) from error

    def update_name(self, name: str) -> str:
        """Update the name associated with this job.

        Args:
            name: The new `name` for this job.

        Returns:
            The new name associated with this job.

        Raises:
            IBMQJobApiError: If an unexpected error occurred when communicating
                with the server or updating the job name.
            IBMQJobInvalidStateError: If the input job name is not a string.
        """
        if not isinstance(name, str):
            raise IBMQJobInvalidStateError(
                '"{}" of type "{}" is not a valid job name. '
                'The job name needs to be a string.'.format(name, type(name)))

        with api_to_job_error():
            response = self._api.job_update_attribute(
                job_id=self.job_id(), attr_name='name', attr_value=name)

        # Get the name from the response and check if the update was successful.
        updated_name = response.get('name', None)
        if (updated_name is None) or (name != updated_name):
            raise IBMQJobApiError('An unexpected error occurred when updating the '
                                  'name for job {}. The name was not updated for '
                                  'the job.'.format(self.job_id()))

        # Cache updated name.
        self._name = updated_name

        return self._name

    def update_tags(
            self,
            replacement_tags: Optional[List[str]] = None,
            additional_tags: Optional[List[str]] = None,
            removal_tags: Optional[List[str]] = None
    ) -> List[str]:
        """Update the tags associated with this job.

        When multiple parameters are specified, the parameters are processed in the
        following order:

            1. replacement_tags
            2. additional_tags
            3. removal_tags

        For example, if 'new_tag' is specified for both `additional_tags` and `removal_tags`,
        then it is added and subsequently removed from the tags list, making it a "do nothing"
        operation.

        Note:
            * Some tags, such as those starting with ``ibmq_jobset``, are used
              internally by `ibmq-provider` and therefore cannot be modified.
            * When removing tags, if the job does not have a specified tag, it
              will be ignored.

        Args:
            replacement_tags: The tags that should replace the current tags
                associated with this job.
            additional_tags: The new tags that should be added to the current tags
                associated with this job.
            removal_tags: The tags that should be removed from the current tags
                associated with this job.

        Returns:
            The new tags associated with this job.

        Raises:
            IBMQJobApiError: If an unexpected error occurred when communicating
                with the server or updating the job tags.
            IBMQJobInvalidStateError: If none of the input parameters are specified or
                if any of the input parameters are invalid.
        """
        if (replacement_tags is None) and (additional_tags is None) and (removal_tags is None):
            raise IBMQJobInvalidStateError(
                'The tags cannot be updated since none of the parameters are specified.')

        # Get the list of tags to update.
        tags_to_update = self._get_tags_to_update(replacement_tags=replacement_tags,
                                                  additional_tags=additional_tags,
                                                  removal_tags=removal_tags)

        with api_to_job_error():
            response = self._api.job_update_attribute(
                job_id=self.job_id(), attr_name='tags', attr_value=tags_to_update)

        # Get the tags from the response and check if the update was successful.
        updated_tags = response.get('tags', None)
        if (updated_tags is None) or (set(updated_tags) != set(tags_to_update)):
            raise IBMQJobApiError('An unexpected error occurred when updating the '
                                  'tags for job {}. The tags were not updated for '
                                  'the job.'.format(self.job_id()))

        # Cache the updated tags.
        self._tags = updated_tags

        return self._tags

    def _get_tags_to_update(self,
                            replacement_tags: Optional[List[str]],
                            additional_tags: Optional[List[str]],
                            removal_tags: Optional[List[str]]) -> List[str]:
        """Create the list of tags to update for this job.

        Args:
            replacement_tags: The tags that should replace the current tags
                associated with this job.
            additional_tags: The new tags that should be added to the current tags
                associated with this job.
            removal_tags: The tags that should be removed from the current tags
                associated with this job.

        Returns:
            The new tags to associate with this job.

        Raises:
            IBMQJobInvalidStateError: If any of the input parameters are invalid.
        """
        # Tags prefix that denotes a job belongs to a jobset.
        ibmq_jobset_prefix = 'ibmq_jobset_'

        tags_to_update = set(self._tags)  # Get the current job tags.
        if isinstance(replacement_tags, list):  # `replacement_tags` could be an empty list.
            # Replace the current tags and re-add those associated with a job set.
            validate_job_tags(replacement_tags, IBMQJobInvalidStateError)
            tags_to_update = set(replacement_tags)
            tags_to_update.update(
                filter(lambda old_tag: old_tag.startswith(ibmq_jobset_prefix), self._tags))
        if additional_tags:
            # Add the specified tags to the tags to update.
            validate_job_tags(additional_tags, IBMQJobInvalidStateError)
            tags_to_update.update(additional_tags)
        if removal_tags:
            # Remove the specified tags, except those related to a job set,
            # from the tags to update.
            validate_job_tags(removal_tags, IBMQJobInvalidStateError)
            for tag_to_remove in removal_tags:
                if tag_to_remove.startswith(ibmq_jobset_prefix):
                    logger.warning('The tag "%s" for job %s will not be removed, because '
                                   'it is used internally by the ibmq-provider.',
                                   tag_to_remove, self.job_id())
                    continue
                if tag_to_remove in tags_to_update:
                    tags_to_update.remove(tag_to_remove)
                else:
                    logger.warning('The tag "%s" for job %s will not be removed, because it was '
                                   'not found in the job tags to update %s',
                                   tag_to_remove, self.job_id(), tags_to_update)

        return list(tags_to_update)

    def status(self) -> JobStatus:
        """Query the server for the latest job status.

        Note:
            This method is not designed to be invoked repeatedly in a loop for
            an extended period of time. Doing so may cause the server to reject
            your request.
            Use :meth:`wait_for_final_state()` if you want to wait for the job to finish.

        Note:
            If the job failed, you can use :meth:`error_message()` to get
            more information.

        Returns:
            The status of the job.

        Raises:
            IBMQJobApiError: If an unexpected error occurred when communicating
                with the server.
        """
        if self._status in JOB_FINAL_STATES:
            return self._status

        with api_to_job_error():
            api_response = self._api.job_status(self.job_id())
            self._status, self._queue_info = self._get_status_position(
                api_response['status'], api_response.get('info_queue', None))

        # Get all job attributes if the job is done.
        if self._status in JOB_FINAL_STATES:
            self.refresh()

        return self._status

    def error_message(self) -> Optional[str]:
        """Provide details about the reason of failure.

        Returns:
            An error report if the job failed or ``None`` otherwise.
        """
        # pylint: disable=attribute-defined-outside-init
        if not self._wait_for_completion(required_status=(JobStatus.ERROR,)):
            return None

        if not self._job_error_msg:
            # First try getting error messages from the result.
            try:
                self._retrieve_result()
            except IBMQJobFailureError:
                pass

        if not self._job_error_msg:
            # Then try refreshing the job
            if not self._error:
                self.refresh()
            if self._error:
                self._job_error_msg = self._format_message_from_error(self._error)
            elif self._api_status.startswith('ERROR'):
                self._job_error_msg = self._api_status
            else:
                self._job_error_msg = "Unknown error."

        return self._job_error_msg

    def queue_position(self, refresh: bool = False) -> Optional[int]:
        """Return the position of the job in the server queue.

        Note:
            The position returned is within the scope of the provider
            and may differ from the global queue position.

        Args:
            refresh: If ``True``, re-query the server to get the latest value.
                Otherwise return the cached value.

        Returns:
            Position in the queue or ``None`` if position is unknown or not applicable.
        """
        if refresh:
            # Get latest position
            self.status()

        if self._queue_info:
            return self._queue_info.position
        return None

    def queue_info(self) -> Optional[QueueInfo]:
        """Return queue information for this job.

        The queue information may include queue position, estimated start and
        end time, and dynamic priorities for the hub, group, and project. See
        :class:`QueueInfo` for more information.

        Note:
            Even if the job is queued, some of its queue information may not
            be immediately available.

        Returns:
            A :class:`QueueInfo` instance that contains queue information for
            this job, or ``None`` if queue information is unknown or not
            applicable.
        """
        # Get latest queue information.
        self.status()

        # Return queue information only if it has any useful information.
        if self._queue_info and any(
                value is not None for attr, value in self._queue_info.__dict__.items()
                if not attr.startswith('_') and attr != 'job_id'):
            return self._queue_info
        return None

    def creation_date(self) -> datetime:
        """Return job creation date, in local time.

        Returns:
            The job creation date as a datetime object, in local time.
        """
        creation_date_local_dt = utc_to_local(self._creation_date)
        # TODO: Remove when decided the warning is no longer needed.
        warnings.warn('The creation date is returned in local time now, '
                      'rather than UTC.', stacklevel=2)
        return creation_date_local_dt

    def job_id(self) -> str:
        """Return the job ID assigned by the server.

        Returns:
            Job ID.
        """
        return self._job_id

    def name(self) -> Optional[str]:
        """Return the name assigned to this job.

        Returns:
            Job name or ``None`` if no name was assigned to this job.
        """
        return self._name

    def tags(self) -> List[str]:
        """Return the tags assigned to this job.

        Returns:
            Tags assigned to this job.
        """
        return self._tags.copy()

    def time_per_step(self) -> Optional[Dict]:
        """Return the date and time information on each step of the job processing.

        The output dictionary contains the date and time information on each
        step of the job processing, in local time. The keys of the dictionary
        are the names of the steps, and the values are the date and time data,
        as a datetime object with local timezone info.
        For example::

            {'CREATING': datetime(2020, 2, 13, 15, 19, 25, 717000, tzinfo=tzlocal(),
             'CREATED': datetime(2020, 2, 13, 15, 19, 26, 467000, tzinfo=tzlocal(),
             'VALIDATING': datetime(2020, 2, 13, 15, 19, 26, 527000, tzinfo=tzlocal()}

        Returns:
            Date and time information on job processing steps, in local time,
            or ``None`` if the information is not yet available.
        """
        if not self._time_per_step or self._status not in JOB_FINAL_STATES:
            self.refresh()

        # Note: By default, `None` should be returned if no time per step info is available.
        time_per_step_local = None
        if self._time_per_step:
            warnings.warn('The time per step date and time information is returned in '
                          'local time now, rather than UTC.', stacklevel=2)
            time_per_step_local = {}
            for step_name, time_data_utc in self._time_per_step.items():
                time_per_step_local[step_name] = utc_to_local(time_data_utc)

        return time_per_step_local

    def scheduling_mode(self) -> Optional[str]:
        """Return the scheduling mode the job is in.

        The scheduling mode indicates how the job is scheduled to run. For example,
        ``fairshare`` indicates the job is scheduled using a fairshare algorithm.

        This information is only available if the job status is ``RUNNING`` or ``DONE``.

        Returns:
            The scheduling mode the job is in or ``None`` if the information
            is not available.
        """
        if self._run_mode is None:
            self.refresh()
            if self._status in [JobStatus.RUNNING, JobStatus.DONE] and self._run_mode is None:
                self._run_mode = "fairshare"

        return self._run_mode

    def submit(self) -> None:
        """Submit this job to an IBM Quantum Experience backend.

        Note:
            This function is deprecated, please use
            :meth:`IBMQBackend.run()<qiskit.providers.ibmq.ibmqbackend.IBMQBackend.run()>`
            to submit a job.

        Raises:
            IBMQJobInvalidStateError: If the job has already been submitted.
        """
        if self.job_id() is not None:
            raise IBMQJobInvalidStateError(
                'The job {} has already been submitted.'.format(self.job_id()))

        warnings.warn("job.submit() is deprecated. Please use "
                      "IBMQBackend.run() to submit a job.", DeprecationWarning, stacklevel=2)

    def refresh(self) -> None:
        """Obtain the latest job information from the server.

        This method may add additional attributes to this job instance, if new
        information becomes available.

        Raises:
            IBMQJobApiError: If an unexpected error occurred when communicating
                with the server.
        """
        with api_to_job_error():
            api_response = self._api.job_get(self.job_id())

        try:
            api_response.pop('job_id')
            self._creation_date = dateutil.parser.isoparse(api_response.pop('creation_date'))
            self._api_status = api_response.pop('status')
            if 'kind' in api_response:
                self._kind = ApiJobKind(api_response.pop('kind'))
            if 'result' in api_response:
                self._result = Result.from_dict(api_response.pop('result'))
            if 'qobj' in api_response:
                self._qobj = dict_to_qobj(api_response.pop('qobj'))
        except (KeyError, TypeError) as err:
            raise IBMQJobApiError("Unexpected return value received "
                                  "from the server: {}".format(err)) from err

        self._name = api_response.pop('name', None)
        self._time_per_step = api_response.pop('time_per_step', None)
        self._error = api_response.pop('error', None)
        self._tags = api_response.pop('tags', None)
        self._run_mode = api_response.pop('run_mode', None)
        self._use_object_storage = (self._kind == ApiJobKind.QOBJECT_STORAGE)
        self._status, self._queue_info = \
            self._get_status_position(self._api_status, api_response.pop('info_queue', None))
        self.__dict__.update(api_response)

    def to_dict(self) -> Dict:
        """Serialize the model into a Python dict of simple types.

        Note:
            This is a unsupported method and will be removed in the next release.

        Returns:
            An empty dictionary.
        """
        warnings.warn("IBMQJob.to_dict() is not supported and may not work properly. "
                      "It will be removed in the next release.",
                      DeprecationWarning, stacklevel=2)
        return {}

    @classmethod
    def from_dict(cls, data: Any) -> 'IBMQJob':
        """Deserialize a dictionary of simple types into an instance of this class.

        Args:
            data: Data to be deserialized.

        Returns:
            An instance of this class.
        """
        warnings.warn("IBMQJob.from_dict() is deprecated and will be removed in the next release. ",
                      DeprecationWarning, stacklevel=2)
        return cls(**data)

    def wait_for_final_state(
            self,
            timeout: Optional[float] = None,
            wait: Optional[float] = None,
            callback: Optional[Callable] = None
    ) -> None:
        """Wait until the job progresses to a final state such as ``DONE`` or ``ERROR``.

        Args:
            timeout: Seconds to wait for the job. If ``None``, wait indefinitely.
            wait: Seconds to wait between invoking the callback function. If ``None``,
                the callback function is invoked only if job status or queue position
                has changed.
            callback: Callback function invoked after each querying iteration.
                The following positional arguments are provided to the callback function:

                    * job_id: Job ID
                    * job_status: Status of the job from the last query.
                    * job: This ``IBMQJob`` instance.

                In addition, the following keyword arguments are also provided:

                    * queue_info: A :class:`QueueInfo` instance with job queue information,
                      or ``None`` if queue information is unknown or not applicable.
                      You can use the ``to_dict()`` method to convert the
                      :class:`QueueInfo` instance to a dictionary, if desired.

        Raises:
            IBMQJobTimeoutError: if the job does not reach a final state before the
                specified timeout.
        """
        exit_event = Event()
        status_queue = RefreshQueue(maxsize=1)
        future = None
        if callback:
            future = self._executor.submit(self._status_callback,
                                           status_queue=status_queue,
                                           exit_event=exit_event,
                                           callback=callback,
                                           wait=wait)
        try:
            self._wait_for_completion(timeout=timeout, status_queue=status_queue)
        finally:
            if future:
                # Make sure the callback thread wakes up.
                exit_event.set()
                status_queue.notify_all()
                future.result()

    def _wait_for_completion(
            self,
            timeout: Optional[float] = None,
            wait: float = 5,
            required_status: Tuple[JobStatus] = JOB_FINAL_STATES,
            status_queue: Optional[RefreshQueue] = None
    ) -> bool:
        """Wait until the job progress to a final state such as ``DONE`` or ``ERROR``.

        Args:
            timeout: Seconds to wait for job. If ``None``, wait indefinitely.
            wait: Seconds between queries.
            required_status: The final job status required.
            status_queue: Queue used to share the latest status.

        Returns:
            ``True`` if the final job status matches one of the required states.

        Raises:
            IBMQJobTimeoutError: if the job does not return results before a
                specified timeout.
            IBMQJobApiError: if there was an error getting the job status
                due to a network issue.
        """
        if self._status in JOB_FINAL_STATES:
            return self._status in required_status

        try:
            status_response = self._api.job_final_status(
                self.job_id(), timeout=timeout, wait=wait, status_queue=status_queue)
        except UserTimeoutExceededError:
            raise IBMQJobTimeoutError(
                'Timeout while waiting for job {}.'.format(self._job_id)) from None
        except ApiError as api_err:
            logger.error('Maximum retries exceeded: '
                         'Error checking job status due to a network error.')
            raise IBMQJobApiError('Error checking job status due to a network '
                                  'error: {}'.format(str(api_err))) from api_err

        self._status, self._queue_info = self._get_status_position(
            status_response['status'], status_response.get('info_queue', None))

        # Get all job attributes when the job is done.
        self.refresh()

        return self._status in required_status

    def _retrieve_result(self, refresh: bool = False) -> Result:
        """Retrieve the job result response.

        Args:
            refresh: If ``True``, re-query the server for the result.
               Otherwise return the cached value.

        Returns:
            The job result.

        Raises:
            IBMQJobApiError: If an unexpected error occurred when communicating
                with the server.
            IBMQJobFailureError: If the job failed and partial result could not
                be retrieved.
            IBMQJobInvalidStateError: If result is in an unsupported format.
        """
        # pylint: disable=access-member-before-definition,attribute-defined-outside-init
        result_response = None
        if not self._result or refresh:  # type: ignore[has-type]
            try:
                result_response = self._api.job_result(self.job_id(), self._use_object_storage)
                self._result = Result.from_dict(result_response)
            except (ApiError, TypeError) as err:
                if self._status is JobStatus.ERROR:
                    raise IBMQJobFailureError(
                        'Unable to retrieve result for job {}. Job has failed. Use '
                        'job.error_message() to get more details.'.format(self.job_id())) from err
                if not self._kind:
                    raise IBMQJobInvalidStateError(
                        'Unable to retrieve result for job {}. Job result '
                        'is in an unsupported format.'.format(self.job_id())) from err
                raise IBMQJobApiError(
                    'Unable to retrieve result for '
                    'job {}: {}'.format(self.job_id(), str(err))) from err
            finally:
                # In case partial results are returned or job failure, an error message is cached.
                if result_response:
                    self._check_for_error_message(result_response)

        if self._status is JobStatus.ERROR and not self._result.results:
            raise IBMQJobFailureError(
                'Unable to retrieve result for job {}. Job has failed. '
                'Use job.error_message() to get more details.'.format(self.job_id()))

        return self._result

    def _check_for_error_message(self, result_response: Dict[str, Any]) -> None:
        """Retrieves the error message from the result response.

        Args:
            result_response: Dictionary of the result response.
        """
        if result_response.get('results', None):
            # If individual errors given
            self._job_error_msg = build_error_report(result_response['results'])
        elif 'error' in result_response:
            self._job_error_msg = self._format_message_from_error(result_response['error'])

    def _format_message_from_error(self, error: Dict) -> str:
        """Format message from the error field.

        Args:
            The error field.

        Returns:
            A formatted error message.

        Raises:
            IBMQJobApiError: If invalid data received from the server.
        """
        try:
            return "{}. Error code: {}.".format(error['message'], error['code'])
        except KeyError as ex:
            raise IBMQJobApiError('Failed to get error message for job {}. Invalid error '
                                  'data received: {}'.format(self.job_id(), error)) from ex

    def _status_callback(
            self,
            status_queue: RefreshQueue,
            exit_event: Event,
            callback: Callable,
            wait: Optional[float]
    ) -> None:
        """Invoke the callback function with the latest job status.

        Args:
            status_queue: Queue containing the latest status.
            exit_event: Event used to notify this thread to quit.
            callback: Callback function to invoke.
            wait: Time between each callback function call. If ``None``,
                the callback function is invoked only if job status or queue position
                has changed.
        """
        status_response = None
        last_data = (None, None)  # type: Tuple[Optional[JobStatus], Optional[QueueInfo]]

        while not exit_event.is_set():
            try:
                if wait is None:
                    status_response = status_queue.get(block=True)
                else:
                    exit_event.wait(wait)
                    status_response = status_queue.get(block=False)
            except Empty:
                pass

            if not status_response:
                continue

            try:
                status, queue_info = self._get_status_position(
                    status_response['status'], status_response.get('info_queue', None))
            except IBMQJobApiError as ex:
                logger.warning("Unexpected error when getting job status: %s", ex)
                continue

            if status in JOB_FINAL_STATES:
                return
            if wait is None:
                if (status, queue_info) == last_data:
                    continue
                last_data = (status, queue_info)
            callback(self.job_id(), status, self, queue_info=queue_info)

    def _get_status_position(
            self,
            api_status: str,
            api_info_queue: Optional[Dict] = None
    ) -> Tuple[JobStatus, Optional[QueueInfo]]:
        """Return the corresponding job status for the input server job status.

        Args:
            api_status: Server job status
            api_info_queue: Job queue information from the server response.

        Returns:
            A tuple of job status and queue information (``None`` if not available).

        Raises:
             IBMQJobApiError: if unexpected return value received from the server.
        """
        queue_info = None
        status = api_status_to_job_status(api_status)
        if api_status is ApiJobStatus.RUNNING.value and api_info_queue:
            queue_info = QueueInfo(job_id=self.job_id(), **api_info_queue)
            if queue_info._status == ApiJobStatus.PENDING_IN_QUEUE.value:
                status = JobStatus.QUEUED

        if status is not JobStatus.QUEUED:
            queue_info = None

        return status, queue_info<|MERGE_RESOLUTION|>--- conflicted
+++ resolved
@@ -34,12 +34,8 @@
 from ..apiconstants import ApiJobStatus, ApiJobKind
 from ..api.clients import AccountClient
 from ..api.exceptions import ApiError, UserTimeoutExceededError
-<<<<<<< HEAD
-from ..utils.utils import RefreshQueue
-=======
 from ..utils.utils import RefreshQueue, validate_job_tags
 from ..utils import utc_to_local
->>>>>>> 9ff4c339
 from ..utils.qobj_utils import dict_to_qobj
 from .exceptions import (IBMQJobApiError, IBMQJobFailureError,
                          IBMQJobTimeoutError, IBMQJobInvalidStateError)
@@ -140,22 +136,7 @@
             run_mode: Scheduling mode the job runs in.
             kwargs: Additional job attributes.
         """
-<<<<<<< HEAD
-        # pylint: disable=redefined-builtin
-
-        # Convert qobj from dictionary to Qobj.
-        if isinstance(kwargs.get('_qobj', None), dict):
-            self._qobj = dict_to_qobj(kwargs.pop('_qobj'))
-
-        BaseModel.__init__(self, _backend=_backend, _job_id=_job_id,
-                           _creation_date=_creation_date,
-                           _api_status=_api_status, **kwargs)
-        BaseJob.__init__(self, self.backend(), self.job_id())
-
-        # Model attributes.
-=======
         self._backend = backend
->>>>>>> 9ff4c339
         self._api = api
         self._job_id = job_id
         self._creation_date = dateutil.parser.isoparse(creation_date)
